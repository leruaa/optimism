--- conflicted
+++ resolved
@@ -107,24 +107,8 @@
 		DisputeClockExtension:        proofParams.DisputeClockExtension,   // 3 hours (input in seconds)
 		DisputeMaxClockDuration:      proofParams.DisputeMaxClockDuration, // 3.5 days (input in seconds)
 		AllowCustomDisputeParameters: proofParams.DangerouslyAllowCustomDisputeParameters,
-<<<<<<< HEAD
-		StartingAnchorRoots:          startingAnchorRoots,
 		OperatorFeeScalar:            thisIntent.OperatorFeeScalar,
 		OperatorFeeConstant:          thisIntent.OperatorFeeConstant,
-	}, nil
-}
-
-func makeDCIIsthmus(intent *state.Intent, thisIntent *state.ChainIntent, chainID common.Hash, st *state.State) (opcm.DeployOPChainInputIsthmus, error) {
-	dci, err := makeDCIV160(intent, thisIntent, chainID, st)
-	if err != nil {
-		return opcm.DeployOPChainInputIsthmus{}, fmt.Errorf("error making deploy OP chain input: %w", err)
-	}
-
-	return opcm.DeployOPChainInputIsthmus{
-		DeployOPChainInputV160: dci,
-		SystemConfigFeeAdmin:   common.Address{'D', 'E', 'A', 'D'},
-=======
->>>>>>> cf7a37b6
 	}, nil
 }
 
