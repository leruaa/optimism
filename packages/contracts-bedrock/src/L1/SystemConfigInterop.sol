--- conflicted
+++ resolved
@@ -62,44 +62,9 @@
         Storage.setAddress(DEPENDENCY_MANAGER_SLOT, _dependencyManager);
     }
 
-<<<<<<< HEAD
-    /// @custom:semver +interop-beta.9
-    function version() public pure override returns (string memory) {
-        return string.concat(super.version(), "+interop-beta.9");
-    }
-
-    /// @notice Internal setter for the gas paying token address, includes validation.
-    ///         The token must not already be set and must be non zero and not the ether address
-    ///         to set the token address. This prevents the token address from being changed
-    ///         and makes it explicitly opt-in to use custom gas token. Additionally,
-    ///         OptimismPortal's address must be non zero, since otherwise the call to set the
-    ///         config for the gas paying token to OptimismPortal will fail.
-    /// @param _token Address of the gas paying token.
-    function _setGasPayingToken(address _token) internal override {
-        if (_token != address(0) && _token != Constants.ETHER && !isCustomGasToken()) {
-            require(
-                ERC20(_token).decimals() == GAS_PAYING_TOKEN_DECIMALS, "SystemConfig: bad decimals of gas paying token"
-            );
-            bytes32 name = GasPayingToken.sanitize(ERC20(_token).name());
-            bytes32 symbol = GasPayingToken.sanitize(ERC20(_token).symbol());
-
-            // Set the gas paying token in storage and in the OptimismPortal.
-            GasPayingToken.set({ _token: _token, _decimals: GAS_PAYING_TOKEN_DECIMALS, _name: name, _symbol: symbol });
-            IOptimismPortal(payable(optimismPortal())).setConfig(
-                ConfigType.SET_GAS_PAYING_TOKEN,
-                StaticConfig.encodeSetGasPayingToken({
-                    _token: _token,
-                    _decimals: GAS_PAYING_TOKEN_DECIMALS,
-                    _name: name,
-                    _symbol: symbol
-                })
-            );
-        }
-=======
     /// @custom:semver +interop
     function version() public pure override returns (string memory) {
         return string.concat(super.version(), "+interop");
->>>>>>> cf7a37b6
     }
 
     /// @notice Adds a chain to the interop dependency set. Can only be called by the dependency manager.
