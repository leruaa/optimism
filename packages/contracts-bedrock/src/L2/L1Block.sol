--- conflicted
+++ resolved
@@ -60,17 +60,13 @@
     /// @notice The latest L1 blob base fee.
     uint256 public blobBaseFee;
 
-<<<<<<< HEAD
     /// @notice The scalar value applied to the operator fee.
     uint32 public operatorFeeScalar;
 
     /// @notice The constant value applied to the operator fee.
     uint64 public operatorFeeConstant;
 
-    /// @custom:semver 1.5.1-beta.2
-=======
     /// @custom:semver 1.5.1-beta.5
->>>>>>> 2824b3b2
     function version() public pure virtual returns (string memory) {
         return "1.5.1-beta.5";
     }
