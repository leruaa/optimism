// SPDX-License-Identifier: MIT
pragma solidity 0.8.15;

// Libraries
import { Constants } from "src/libraries/Constants.sol";
import { NotDepositor } from "src/libraries/L1BlockErrors.sol";

// Interfaces
import { ISemver } from "interfaces/universal/ISemver.sol";

/// @custom:proxied true
/// @custom:predeploy 0x4200000000000000000000000000000000000015
/// @title L1Block
/// @notice The L1Block predeploy gives users access to information about the last known L1 block.
///         Values within this contract are updated once per epoch (every L1 block) and can only be
///         set by the "depositor" account, a special system address. Depositor account transactions
///         are created by the protocol whenever we move to a new epoch.
contract L1Block is ISemver {
    /// @notice Address of the special depositor account.
    function DEPOSITOR_ACCOUNT() public pure returns (address addr_) {
        addr_ = Constants.DEPOSITOR_ACCOUNT;
    }

    /// @notice The latest L1 block number known by the L2 system.
    uint64 public number;

    /// @notice The latest L1 timestamp known by the L2 system.
    uint64 public timestamp;

    /// @notice The latest L1 base fee.
    uint256 public basefee;

    /// @notice The latest L1 blockhash.
    bytes32 public hash;

    /// @notice The number of L2 blocks in the same epoch.
    uint64 public sequenceNumber;

    /// @notice The scalar value applied to the L1 blob base fee portion of the blob-capable L1 cost func.
    uint32 public blobBaseFeeScalar;

    /// @notice The scalar value applied to the L1 base fee portion of the blob-capable L1 cost func.
    uint32 public baseFeeScalar;

    /// @notice The versioned hash to authenticate the batcher by.
    bytes32 public batcherHash;

    /// @notice The overhead value applied to the L1 portion of the transaction fee.
    /// @custom:legacy
    uint256 public l1FeeOverhead;

    /// @notice The scalar value applied to the L1 portion of the transaction fee.
    /// @custom:legacy
    uint256 public l1FeeScalar;

    /// @notice The latest L1 blob base fee.
    uint256 public blobBaseFee;

<<<<<<< HEAD
    /// @notice The scalar value applied to the operator fee.
    uint32 public operatorFeeScalar;

    /// @notice The constant value applied to the operator fee.
    uint64 public operatorFeeConstant;

=======
>>>>>>> cf7a37b6
    /// @custom:semver 1.5.1-beta.6
    function version() public pure virtual returns (string memory) {
        return "1.5.1-beta.6";
    }

    /// @notice Returns the gas paying token, its decimals, name and symbol.
    function gasPayingToken() public pure returns (address addr_, uint8 decimals_) {
        addr_ = Constants.ETHER;
        decimals_ = 18;
    }

    /// @notice Returns the gas paying token name.
    ///         If nothing is set in state, then it means ether is used.
    ///         This function cannot be removed because WETH depends on it.
    function gasPayingTokenName() public pure returns (string memory name_) {
        name_ = "Ether";
    }

    /// @notice Returns the gas paying token symbol.
    ///         If nothing is set in state, then it means ether is used.
    ///         This function cannot be removed because WETH depends on it.
    function gasPayingTokenSymbol() public pure returns (string memory symbol_) {
        symbol_ = "ETH";
    }

    /// @notice Getter for custom gas token paying networks. Returns true if the
    ///         network uses a custom gas token.
    function isCustomGasToken() public pure returns (bool is_) {
        is_ = false;
    }

    /// @custom:legacy
    /// @notice Updates the L1 block values.
    /// @param _number         L1 blocknumber.
    /// @param _timestamp      L1 timestamp.
    /// @param _basefee        L1 basefee.
    /// @param _hash           L1 blockhash.
    /// @param _sequenceNumber Number of L2 blocks since epoch start.
    /// @param _batcherHash    Versioned hash to authenticate batcher by.
    /// @param _l1FeeOverhead  L1 fee overhead.
    /// @param _l1FeeScalar    L1 fee scalar.
    function setL1BlockValues(
        uint64 _number,
        uint64 _timestamp,
        uint256 _basefee,
        bytes32 _hash,
        uint64 _sequenceNumber,
        bytes32 _batcherHash,
        uint256 _l1FeeOverhead,
        uint256 _l1FeeScalar
    )
        external
    {
        require(msg.sender == DEPOSITOR_ACCOUNT(), "L1Block: only the depositor account can set L1 block values");

        number = _number;
        timestamp = _timestamp;
        basefee = _basefee;
        hash = _hash;
        sequenceNumber = _sequenceNumber;
        batcherHash = _batcherHash;
        l1FeeOverhead = _l1FeeOverhead;
        l1FeeScalar = _l1FeeScalar;
    }

    /// @notice Updates the L1 block values for an Ecotone upgraded chain.
    /// Params are packed and passed in as raw msg.data instead of ABI to reduce calldata size.
    /// Params are expected to be in the following order:
    ///   1. _baseFeeScalar      L1 base fee scalar
    ///   2. _blobBaseFeeScalar  L1 blob base fee scalar
    ///   3. _sequenceNumber     Number of L2 blocks since epoch start.
    ///   4. _timestamp          L1 timestamp.
    ///   5. _number             L1 blocknumber.
    ///   6. _basefee            L1 base fee.
    ///   7. _blobBaseFee        L1 blob base fee.
    ///   8. _hash               L1 blockhash.
    ///   9. _batcherHash        Versioned hash to authenticate batcher by.
    function setL1BlockValuesEcotone() public {
        _setL1BlockValuesEcotone();
    }

    /// @notice Updates the L1 block values for an Ecotone upgraded chain.
    /// Params are packed and passed in as raw msg.data instead of ABI to reduce calldata size.
    /// Params are expected to be in the following order:
    ///   1. _baseFeeScalar      L1 base fee scalar
    ///   2. _blobBaseFeeScalar  L1 blob base fee scalar
    ///   3. _sequenceNumber     Number of L2 blocks since epoch start.
    ///   4. _timestamp          L1 timestamp.
    ///   5. _number             L1 blocknumber.
    ///   6. _basefee            L1 base fee.
    ///   7. _blobBaseFee        L1 blob base fee.
    ///   8. _hash               L1 blockhash.
    ///   9. _batcherHash        Versioned hash to authenticate batcher by.
    function _setL1BlockValuesEcotone() internal {
        address depositor = DEPOSITOR_ACCOUNT();
        assembly {
            // Revert if the caller is not the depositor account.
            if xor(caller(), depositor) {
                mstore(0x00, 0x3cc50b45) // 0x3cc50b45 is the 4-byte selector of "NotDepositor()"
                revert(0x1C, 0x04) // returns the stored 4-byte selector from above
            }
            // sequencenum (uint64), blobBaseFeeScalar (uint32), baseFeeScalar (uint32)
            sstore(sequenceNumber.slot, shr(128, calldataload(4)))
            // number (uint64) and timestamp (uint64)
            sstore(number.slot, shr(128, calldataload(20)))
            sstore(basefee.slot, calldataload(36)) // uint256
            sstore(blobBaseFee.slot, calldataload(68)) // uint256
            sstore(hash.slot, calldataload(100)) // bytes32
            sstore(batcherHash.slot, calldataload(132)) // bytes32
        }
    }
<<<<<<< HEAD

    /// @notice Updates the L1 block values for an Isthmus upgraded chain.
    /// Params are packed and passed in as raw msg.data instead of ABI to reduce calldata size.
    /// Params are expected to be in the following order:
    ///   1. _baseFeeScalar        L1 base fee scalar
    ///   2. _blobBaseFeeScalar    L1 blob base fee scalar
    ///   3. _sequenceNumber       Number of L2 blocks since epoch start.
    ///   4. _timestamp            L1 timestamp.
    ///   5. _number               L1 blocknumber.
    ///   6. _basefee              L1 base fee.
    ///   7. _blobBaseFee          L1 blob base fee.
    ///   8. _hash                 L1 blockhash.
    ///   9. _batcherHash          Versioned hash to authenticate batcher by.
    ///   10. _operatorFeeScalar   Operator fee scalar.
    ///   11. _operatorFeeConstant Operator fee constant.
    function setL1BlockValuesIsthmus() public {
        _setL1BlockValuesIsthmus();
    }

    /// @notice Updates the L1 block values for an Isthmus upgraded chain.
    /// Params are packed and passed in as raw msg.data instead of ABI to reduce calldata size.
    /// Params are expected to be in the following order:
    ///   1. _baseFeeScalar        L1 base fee scalar
    ///   2. _blobBaseFeeScalar    L1 blob base fee scalar
    ///   3. _sequenceNumber       Number of L2 blocks since epoch start.
    ///   4. _timestamp            L1 timestamp.
    ///   5. _number               L1 blocknumber.
    ///   6. _basefee              L1 base fee.
    ///   7. _blobBaseFee          L1 blob base fee.
    ///   8. _hash                 L1 blockhash.
    ///   9. _batcherHash          Versioned hash to authenticate batcher by.
    ///   10. _operatorFeeScalar   Operator fee scalar.
    ///   11. _operatorFeeConstant Operator fee constant.
    function _setL1BlockValuesIsthmus() internal {
        _setL1BlockValuesEcotone();
        assembly {
            // operatorFeeScalar (uint32), operatorFeeConstant (uint64)
            sstore(operatorFeeConstant.slot, shr(160, calldataload(164)))
        }
    }

    /// @notice Sets the gas paying token for the L2 system. Can only be called by the special
    ///         depositor account. This function is not called on every L2 block but instead
    ///         only called by specially crafted L1 deposit transactions.
    function setGasPayingToken(address _token, uint8 _decimals, bytes32 _name, bytes32 _symbol) external {
        if (msg.sender != DEPOSITOR_ACCOUNT()) revert NotDepositor();

        GasPayingToken.set({ _token: _token, _decimals: _decimals, _name: _name, _symbol: _symbol });

        emit GasPayingTokenSet({ token: _token, decimals: _decimals, name: _name, symbol: _symbol });
    }
=======
>>>>>>> cf7a37b6
}<|MERGE_RESOLUTION|>--- conflicted
+++ resolved
@@ -56,15 +56,12 @@
     /// @notice The latest L1 blob base fee.
     uint256 public blobBaseFee;
 
-<<<<<<< HEAD
     /// @notice The scalar value applied to the operator fee.
     uint32 public operatorFeeScalar;
 
     /// @notice The constant value applied to the operator fee.
     uint64 public operatorFeeConstant;
 
-=======
->>>>>>> cf7a37b6
     /// @custom:semver 1.5.1-beta.6
     function version() public pure virtual returns (string memory) {
         return "1.5.1-beta.6";
@@ -176,7 +173,6 @@
             sstore(batcherHash.slot, calldataload(132)) // bytes32
         }
     }
-<<<<<<< HEAD
 
     /// @notice Updates the L1 block values for an Isthmus upgraded chain.
     /// Params are packed and passed in as raw msg.data instead of ABI to reduce calldata size.
@@ -217,17 +213,4 @@
             sstore(operatorFeeConstant.slot, shr(160, calldataload(164)))
         }
     }
-
-    /// @notice Sets the gas paying token for the L2 system. Can only be called by the special
-    ///         depositor account. This function is not called on every L2 block but instead
-    ///         only called by specially crafted L1 deposit transactions.
-    function setGasPayingToken(address _token, uint8 _decimals, bytes32 _name, bytes32 _symbol) external {
-        if (msg.sender != DEPOSITOR_ACCOUNT()) revert NotDepositor();
-
-        GasPayingToken.set({ _token: _token, _decimals: _decimals, _name: _name, _symbol: _symbol });
-
-        emit GasPayingTokenSet({ token: _token, decimals: _decimals, name: _name, symbol: _symbol });
-    }
-=======
->>>>>>> cf7a37b6
 }