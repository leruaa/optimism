// SPDX-License-Identifier: MIT
pragma solidity 0.8.15;

// Testing
import { CommonTest } from "test/setup/CommonTest.sol";

// Libraries
import { StaticConfig } from "src/libraries/StaticConfig.sol";

// Interfaces
import { ISystemConfigInterop } from "interfaces/L1/ISystemConfigInterop.sol";
import { IOptimismPortalInterop } from "interfaces/L1/IOptimismPortalInterop.sol";
import { ConfigType } from "interfaces/L2/IL1BlockInterop.sol";

contract SystemConfigInterop_Test is CommonTest {
    /// @notice Marked virtual to be overridden in
    ///         test/kontrol/deployment/DeploymentSummary.t.sol
    function setUp() public virtual override {
        super.enableInterop();
        super.setUp();
    }

    /// @notice Tests that the version function returns a valid string. We avoid testing the
    ///         specific value of the string as it changes frequently.
    function test_version_succeeds() external view {
        assert(bytes(_systemConfigInterop().version()).length > 0);
    }

    /// @dev Tests that a dependency can be added.
    function testFuzz_addDependency_succeeds(uint256 _chainId) public {
        vm.expectCall(
            address(optimismPortal2),
            abi.encodeCall(
                IOptimismPortalInterop.setConfig,
                (ConfigType.ADD_DEPENDENCY, StaticConfig.encodeAddDependency(_chainId))
            )
        );

        vm.prank(_systemConfigInterop().dependencyManager());
        _systemConfigInterop().addDependency(_chainId);
    }

    /// @dev Tests that adding a dependency as not the dependency manager reverts.
    function testFuzz_addDependency_notDependencyManager_reverts(uint256 _chainId) public {
        require(alice != _systemConfigInterop().dependencyManager(), "SystemConfigInterop_Test: 100");
        vm.expectRevert("SystemConfig: caller is not the dependency manager");
        vm.prank(alice);
        _systemConfigInterop().addDependency(_chainId);
    }

    /// @dev Tests that a dependency can be removed.
    function testFuzz_removeDependency_succeeds(uint256 _chainId) public {
        vm.expectCall(
            address(optimismPortal2),
            abi.encodeCall(
                IOptimismPortalInterop.setConfig,
                (ConfigType.REMOVE_DEPENDENCY, StaticConfig.encodeRemoveDependency(_chainId))
            )
        );

        vm.prank(_systemConfigInterop().dependencyManager());
        _systemConfigInterop().removeDependency(_chainId);
    }

    /// @dev Tests that removing a dependency as not the dependency manager reverts.
    function testFuzz_removeDependency_notDependencyManager_reverts(uint256 _chainId) public {
        require(alice != _systemConfigInterop().dependencyManager(), "SystemConfigInterop_Test: 100");
        vm.expectRevert("SystemConfig: caller is not the dependency manager");
        vm.prank(alice);
        _systemConfigInterop().removeDependency(_chainId);
    }

<<<<<<< HEAD
    /// @dev Helper to clean storage and then initialize the system config with an arbitrary gas token address.
    function _cleanStorageAndInit(address _token) internal {
        // Wipe out the initialized slot so the proxy can be initialized again
        vm.store(address(systemConfig), bytes32(0), bytes32(0));
        vm.store(address(systemConfig), GasPayingToken.GAS_PAYING_TOKEN_SLOT, bytes32(0));
        vm.store(address(systemConfig), GasPayingToken.GAS_PAYING_TOKEN_NAME_SLOT, bytes32(0));
        vm.store(address(systemConfig), GasPayingToken.GAS_PAYING_TOKEN_SYMBOL_SLOT, bytes32(0));

        systemConfig.initialize({
            _owner: alice,
            _feeScalars: ISystemConfig.FeeScalars({
                baseFeeScalar: 2100,
                blobBaseFeeScalar: 1000000,
                operatorFeeScalar: 0,
                operatorFeeConstant: 0
            }),
            _batcherHash: bytes32(hex"abcd"),
            _gasLimit: 30_000_000,
            _unsafeBlockSigner: address(1),
            _config: Constants.DEFAULT_RESOURCE_CONFIG(),
            _batchInbox: address(0),
            _addresses: ISystemConfig.Addresses({
                l1CrossDomainMessenger: address(0),
                l1ERC721Bridge: address(0),
                disputeGameFactory: address(0),
                l1StandardBridge: address(0),
                optimismPortal: address(optimismPortal2),
                optimismMintableERC20Factory: address(0),
                gasPayingToken: _token
            })
        });
    }

=======
>>>>>>> cf7a37b6
    /// @dev Returns the SystemConfigInterop instance.
    function _systemConfigInterop() internal view returns (ISystemConfigInterop) {
        return ISystemConfigInterop(address(systemConfig));
    }
}<|MERGE_RESOLUTION|>--- conflicted
+++ resolved
@@ -70,42 +70,6 @@
         _systemConfigInterop().removeDependency(_chainId);
     }
 
-<<<<<<< HEAD
-    /// @dev Helper to clean storage and then initialize the system config with an arbitrary gas token address.
-    function _cleanStorageAndInit(address _token) internal {
-        // Wipe out the initialized slot so the proxy can be initialized again
-        vm.store(address(systemConfig), bytes32(0), bytes32(0));
-        vm.store(address(systemConfig), GasPayingToken.GAS_PAYING_TOKEN_SLOT, bytes32(0));
-        vm.store(address(systemConfig), GasPayingToken.GAS_PAYING_TOKEN_NAME_SLOT, bytes32(0));
-        vm.store(address(systemConfig), GasPayingToken.GAS_PAYING_TOKEN_SYMBOL_SLOT, bytes32(0));
-
-        systemConfig.initialize({
-            _owner: alice,
-            _feeScalars: ISystemConfig.FeeScalars({
-                baseFeeScalar: 2100,
-                blobBaseFeeScalar: 1000000,
-                operatorFeeScalar: 0,
-                operatorFeeConstant: 0
-            }),
-            _batcherHash: bytes32(hex"abcd"),
-            _gasLimit: 30_000_000,
-            _unsafeBlockSigner: address(1),
-            _config: Constants.DEFAULT_RESOURCE_CONFIG(),
-            _batchInbox: address(0),
-            _addresses: ISystemConfig.Addresses({
-                l1CrossDomainMessenger: address(0),
-                l1ERC721Bridge: address(0),
-                disputeGameFactory: address(0),
-                l1StandardBridge: address(0),
-                optimismPortal: address(optimismPortal2),
-                optimismMintableERC20Factory: address(0),
-                gasPayingToken: _token
-            })
-        });
-    }
-
-=======
->>>>>>> cf7a37b6
     /// @dev Returns the SystemConfigInterop instance.
     function _systemConfigInterop() internal view returns (ISystemConfigInterop) {
         return ISystemConfigInterop(address(systemConfig));
