// SPDX-License-Identifier: MIT
pragma solidity 0.8.15;

// Testing
import { CommonTest } from "test/setup/CommonTest.sol";

// Libraries
import { Encoding } from "src/libraries/Encoding.sol";
import { Constants } from "src/libraries/Constants.sol";
import "src/libraries/L1BlockErrors.sol";

contract L1BlockTest is CommonTest {
    address depositor;

    /// @dev Sets up the test suite.
    function setUp() public virtual override {
        super.setUp();
        depositor = l1Block.DEPOSITOR_ACCOUNT();
    }

    function test_isCustomGasToken_succeeds() external view {
        assertFalse(l1Block.isCustomGasToken());
    }

    function test_gasPayingToken_succeeds() external view {
        (address token, uint8 decimals) = l1Block.gasPayingToken();
        assertEq(token, Constants.ETHER);
        assertEq(uint256(decimals), uint256(18));
    }

    function test_gasPayingTokenName_succeeds() external view {
        assertEq("Ether", l1Block.gasPayingTokenName());
    }

    function test_gasPayingTokenSymbol_succeeds() external view {
        assertEq("ETH", l1Block.gasPayingTokenSymbol());
    }
}

contract L1BlockBedrock_Test is L1BlockTest {
    // @dev Tests that `setL1BlockValues` updates the values correctly.
    function testFuzz_updatesValues_succeeds(
        uint64 n,
        uint64 t,
        uint256 b,
        bytes32 h,
        uint64 s,
        bytes32 bt,
        uint256 fo,
        uint256 fs
    )
        external
    {
        vm.prank(depositor);
        l1Block.setL1BlockValues(n, t, b, h, s, bt, fo, fs);
        assertEq(l1Block.number(), n);
        assertEq(l1Block.timestamp(), t);
        assertEq(l1Block.basefee(), b);
        assertEq(l1Block.hash(), h);
        assertEq(l1Block.sequenceNumber(), s);
        assertEq(l1Block.batcherHash(), bt);
        assertEq(l1Block.l1FeeOverhead(), fo);
        assertEq(l1Block.l1FeeScalar(), fs);
    }

    /// @dev Tests that `setL1BlockValues` can set max values.
    function test_updateValues_succeeds() external {
        vm.prank(depositor);
        l1Block.setL1BlockValues({
            _number: type(uint64).max,
            _timestamp: type(uint64).max,
            _basefee: type(uint256).max,
            _hash: keccak256(abi.encode(1)),
            _sequenceNumber: type(uint64).max,
            _batcherHash: bytes32(type(uint256).max),
            _l1FeeOverhead: type(uint256).max,
            _l1FeeScalar: type(uint256).max
        });
    }

    /// @dev Tests that `setL1BlockValues` reverts if sender address is not the depositor
    function test_updatesValues_notDepositor_reverts() external {
        vm.expectRevert("L1Block: only the depositor account can set L1 block values");
        l1Block.setL1BlockValues({
            _number: type(uint64).max,
            _timestamp: type(uint64).max,
            _basefee: type(uint256).max,
            _hash: keccak256(abi.encode(1)),
            _sequenceNumber: type(uint64).max,
            _batcherHash: bytes32(type(uint256).max),
            _l1FeeOverhead: type(uint256).max,
            _l1FeeScalar: type(uint256).max
        });
    }
}

contract L1BlockEcotone_Test is L1BlockTest {
    /// @dev Tests that setL1BlockValuesEcotone updates the values appropriately.
    function testFuzz_setL1BlockValuesEcotone_succeeds(
        uint32 baseFeeScalar,
        uint32 blobBaseFeeScalar,
        uint64 sequenceNumber,
        uint64 timestamp,
        uint64 number,
        uint256 baseFee,
        uint256 blobBaseFee,
        bytes32 hash,
        bytes32 batcherHash
    )
        external
    {
        bytes memory functionCallDataPacked = Encoding.encodeSetL1BlockValuesEcotone(
            baseFeeScalar, blobBaseFeeScalar, sequenceNumber, timestamp, number, baseFee, blobBaseFee, hash, batcherHash
        );

        vm.prank(depositor);
        (bool success,) = address(l1Block).call(functionCallDataPacked);
        assertTrue(success, "Function call failed");

        assertEq(l1Block.baseFeeScalar(), baseFeeScalar);
        assertEq(l1Block.blobBaseFeeScalar(), blobBaseFeeScalar);
        assertEq(l1Block.sequenceNumber(), sequenceNumber);
        assertEq(l1Block.timestamp(), timestamp);
        assertEq(l1Block.number(), number);
        assertEq(l1Block.basefee(), baseFee);
        assertEq(l1Block.blobBaseFee(), blobBaseFee);
        assertEq(l1Block.hash(), hash);
        assertEq(l1Block.batcherHash(), batcherHash);

        // ensure we didn't accidentally pollute the 128 bits of the sequencenum+scalars slot that
        // should be empty
        bytes32 scalarsSlot = vm.load(address(l1Block), bytes32(uint256(3)));
        bytes32 mask128 = hex"FFFFFFFFFFFFFFFFFFFFFFFFFFFFFFFF00000000000000000000000000000000";

        assertEq(0, scalarsSlot & mask128);

        // ensure we didn't accidentally pollute the 128 bits of the number & timestamp slot that
        // should be empty
        bytes32 numberTimestampSlot = vm.load(address(l1Block), bytes32(uint256(0)));
        assertEq(0, numberTimestampSlot & mask128);
    }

    /// @dev Tests that `setL1BlockValuesEcotone` succeeds if sender address is the depositor
    function test_setL1BlockValuesEcotone_isDepositor_succeeds() external {
        bytes memory functionCallDataPacked = Encoding.encodeSetL1BlockValuesEcotone(
            type(uint32).max,
            type(uint32).max,
            type(uint64).max,
            type(uint64).max,
            type(uint64).max,
            type(uint256).max,
            type(uint256).max,
            bytes32(type(uint256).max),
            bytes32(type(uint256).max)
        );

        vm.prank(depositor);
        (bool success,) = address(l1Block).call(functionCallDataPacked);
        assertTrue(success, "function call failed");
    }

    /// @dev Tests that `setL1BlockValuesEcotone` reverts if sender address is not the depositor
    function test_setL1BlockValuesEcotone_notDepositor_reverts() external {
        bytes memory functionCallDataPacked = Encoding.encodeSetL1BlockValuesEcotone(
            type(uint32).max,
            type(uint32).max,
            type(uint64).max,
            type(uint64).max,
            type(uint64).max,
            type(uint256).max,
            type(uint256).max,
            bytes32(type(uint256).max),
            bytes32(type(uint256).max)
        );

        (bool success, bytes memory data) = address(l1Block).call(functionCallDataPacked);
        assertTrue(!success, "function call should have failed");
        // make sure return value is the expected function selector for "NotDepositor()"
        bytes memory expReturn = hex"3cc50b45";
        assertEq(data, expReturn);
    }
<<<<<<< HEAD
}

contract L1BlockIsthmus_Test is L1BlockTest {
    /// @dev Tests that setL1BlockValuesIsthmus updates the values appropriately.
    function testFuzz_setL1BlockValuesIsthmus_succeeds(
        uint32 baseFeeScalar,
        uint32 blobBaseFeeScalar,
        uint64 sequenceNumber,
        uint64 timestamp,
        uint64 number,
        uint256 baseFee,
        uint256 blobBaseFee,
        bytes32 hash,
        bytes32 batcherHash,
        uint32 operatorFeeScalar,
        uint64 operatorFeeConstant
    )
        external
    {
        bytes memory functionCallDataPacked = Encoding.encodeSetL1BlockValuesIsthmus(
            baseFeeScalar,
            blobBaseFeeScalar,
            sequenceNumber,
            timestamp,
            number,
            baseFee,
            blobBaseFee,
            hash,
            batcherHash,
            operatorFeeScalar,
            operatorFeeConstant
        );

        vm.prank(depositor);
        (bool success,) = address(l1Block).call(functionCallDataPacked);
        assertTrue(success, "Function call failed");

        assertEq(l1Block.baseFeeScalar(), baseFeeScalar);
        assertEq(l1Block.blobBaseFeeScalar(), blobBaseFeeScalar);
        assertEq(l1Block.sequenceNumber(), sequenceNumber);
        assertEq(l1Block.timestamp(), timestamp);
        assertEq(l1Block.number(), number);
        assertEq(l1Block.basefee(), baseFee);
        assertEq(l1Block.blobBaseFee(), blobBaseFee);
        assertEq(l1Block.hash(), hash);
        assertEq(l1Block.batcherHash(), batcherHash);
        assertEq(l1Block.operatorFeeScalar(), operatorFeeScalar);
        assertEq(l1Block.operatorFeeConstant(), operatorFeeConstant);

        // ensure we didn't accidentally pollute the 128 bits of the sequencenum+scalars slot that
        // should be empty
        bytes32 scalarsSlot = vm.load(address(l1Block), bytes32(uint256(3)));
        bytes32 mask128 = hex"FFFFFFFFFFFFFFFFFFFFFFFFFFFFFFFF00000000000000000000000000000000";

        assertEq(0, scalarsSlot & mask128);

        // ensure we didn't accidentally pollute the 128 bits of the number & timestamp slot that
        // should be empty
        bytes32 numberTimestampSlot = vm.load(address(l1Block), bytes32(uint256(0)));
        assertEq(0, numberTimestampSlot & mask128);
    }

    /// @dev Tests that `setL1BlockValuesIsthmus` succeeds if sender address is the depositor
    function test_setL1BlockValuesIsthmus_isDepositor_succeeds() external {
        bytes memory functionCallDataPacked = Encoding.encodeSetL1BlockValuesIsthmus(
            type(uint32).max,
            type(uint32).max,
            type(uint64).max,
            type(uint64).max,
            type(uint64).max,
            type(uint256).max,
            type(uint256).max,
            bytes32(type(uint256).max),
            bytes32(type(uint256).max),
            type(uint32).max,
            type(uint64).max
        );

        vm.prank(depositor);
        (bool success,) = address(l1Block).call(functionCallDataPacked);
        assertTrue(success, "function call failed");
    }

    /// @dev Tests that `setL1BlockValuesIsthmus` reverts if sender address is not the depositor
    function test_setL1BlockValuesIsthmus_notDepositor_reverts() external {
        bytes memory functionCallDataPacked = Encoding.encodeSetL1BlockValuesIsthmus(
            type(uint32).max,
            type(uint32).max,
            type(uint64).max,
            type(uint64).max,
            type(uint64).max,
            type(uint256).max,
            type(uint256).max,
            bytes32(type(uint256).max),
            bytes32(type(uint256).max),
            type(uint32).max,
            type(uint64).max
        );

        (bool success, bytes memory data) = address(l1Block).call(functionCallDataPacked);
        assertTrue(!success, "function call should have failed");
        // make sure return value is the expected function selector for "NotDepositor()"
        bytes memory expReturn = hex"3cc50b45";
        assertEq(data, expReturn);
    }
}

contract L1BlockCustomGasToken_Test is L1BlockTest {
    function testFuzz_setGasPayingToken_succeeds(
        address _token,
        uint8 _decimals,
        string calldata _name,
        string calldata _symbol
    )
        external
    {
        vm.assume(_token != address(0));
        vm.assume(_token != Constants.ETHER);

        // Using vm.assume() would cause too many test rejections.
        string memory name = _name;
        if (bytes(_name).length > 32) {
            name = _name[:32];
        }
        bytes32 b32name = bytes32(abi.encodePacked(name));

        // Using vm.assume() would cause too many test rejections.
        string memory symbol = _symbol;
        if (bytes(_symbol).length > 32) {
            symbol = _symbol[:32];
        }
        bytes32 b32symbol = bytes32(abi.encodePacked(symbol));

        vm.expectEmit(address(l1Block));
        emit GasPayingTokenSet({ token: _token, decimals: _decimals, name: b32name, symbol: b32symbol });

        vm.prank(depositor);
        l1Block.setGasPayingToken({ _token: _token, _decimals: _decimals, _name: b32name, _symbol: b32symbol });

        (address token, uint8 decimals) = l1Block.gasPayingToken();
        assertEq(token, _token);
        assertEq(decimals, _decimals);

        assertEq(name, l1Block.gasPayingTokenName());
        assertEq(symbol, l1Block.gasPayingTokenSymbol());
        assertTrue(l1Block.isCustomGasToken());
    }

    function test_setGasPayingToken_isDepositor_reverts() external {
        vm.expectRevert(NotDepositor.selector);
        l1Block.setGasPayingToken(address(this), 18, "Test", "TST");
    }
=======
>>>>>>> cf7a37b6
}<|MERGE_RESOLUTION|>--- conflicted
+++ resolved
@@ -179,7 +179,6 @@
         bytes memory expReturn = hex"3cc50b45";
         assertEq(data, expReturn);
     }
-<<<<<<< HEAD
 }
 
 contract L1BlockIsthmus_Test is L1BlockTest {
@@ -285,53 +284,4 @@
         bytes memory expReturn = hex"3cc50b45";
         assertEq(data, expReturn);
     }
-}
-
-contract L1BlockCustomGasToken_Test is L1BlockTest {
-    function testFuzz_setGasPayingToken_succeeds(
-        address _token,
-        uint8 _decimals,
-        string calldata _name,
-        string calldata _symbol
-    )
-        external
-    {
-        vm.assume(_token != address(0));
-        vm.assume(_token != Constants.ETHER);
-
-        // Using vm.assume() would cause too many test rejections.
-        string memory name = _name;
-        if (bytes(_name).length > 32) {
-            name = _name[:32];
-        }
-        bytes32 b32name = bytes32(abi.encodePacked(name));
-
-        // Using vm.assume() would cause too many test rejections.
-        string memory symbol = _symbol;
-        if (bytes(_symbol).length > 32) {
-            symbol = _symbol[:32];
-        }
-        bytes32 b32symbol = bytes32(abi.encodePacked(symbol));
-
-        vm.expectEmit(address(l1Block));
-        emit GasPayingTokenSet({ token: _token, decimals: _decimals, name: b32name, symbol: b32symbol });
-
-        vm.prank(depositor);
-        l1Block.setGasPayingToken({ _token: _token, _decimals: _decimals, _name: b32name, _symbol: b32symbol });
-
-        (address token, uint8 decimals) = l1Block.gasPayingToken();
-        assertEq(token, _token);
-        assertEq(decimals, _decimals);
-
-        assertEq(name, l1Block.gasPayingTokenName());
-        assertEq(symbol, l1Block.gasPayingTokenSymbol());
-        assertTrue(l1Block.isCustomGasToken());
-    }
-
-    function test_setGasPayingToken_isDepositor_reverts() external {
-        vm.expectRevert(NotDepositor.selector);
-        l1Block.setGasPayingToken(address(this), 18, "Test", "TST");
-    }
-=======
->>>>>>> cf7a37b6
 }